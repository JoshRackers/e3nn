# pylint: disable=C,R,E1101
'''
Architecture for MRI image segmentation.

'''

import torch
import torch.nn as nn
import torch.utils.data
import torch.nn.functional as F

import numpy as np
import time

from se3_cnn.blocks import GatedBlock
from se3_cnn.datasets import MRISegmentation


class FlattenSpacial(nn.Module):
    def __init__(self):
        super(FlattenSpacial, self).__init__()

    def forward(self, x):
        return x.view(x.size(0), -1, x.size(-3)*x.size(-2)*x.size(-1))


class Model(nn.Module):

    def __init__(self, output_size, filter_size=5):
        super(Model, self).__init__()

        features = [(1,),
                    (4, 4, 4, 4),
                    (4, 4, 4, 4),
                    (4, 4, 4, 4),
                    (output_size,)]

        from se3_cnn import basis_kernels
        radial_window_dict = {
            'radial_window_fct': basis_kernels.gaussian_window_fct_convenience_wrapper,
            'radial_window_fct_kwargs': {
                'mode': 'compromise',
                'border_dist': 0.,
                'sigma': .6
            }
        }
        common_block_params = {
            'size': filter_size,
            'padding': filter_size//2,
            'stride': 1,
            'batch_norm_before_conv': False,
            'radial_window_dict': radial_window_dict
        }

        block_params = [
            {'activation': (F.relu, F.sigmoid)},
            {'activation': (F.relu, F.sigmoid)},
            {'activation': (F.relu, F.sigmoid)},
            {'activation': None},
        ]

        assert len(block_params) + 1 == len(features)

        blocks = [GatedBlock(features[i], features[i + 1],
                             **common_block_params, **block_params[i])
                  for i in range(len(block_params))]

        self.layers = torch.nn.Sequential(
            *blocks,
        )

    def forward(self, x):
        out = self.layers(x)
        return out


def dice_coefficient_orig_binary(y_pred, y_true, y_pred_is_dist=False,
                                 classes=None, epsilon=1e-5, reduce=True):
    """As originally specified: using binary vectors and an explicit average
       over classes. If y_pred_is_dist is false, the classes variable must specify the
       number of classes"""

    if y_pred_is_dist:
        y_pred = torch.max(nn.Softmax(dim=1)(y_pred), dim=1)[1]

    if classes is None:
        classes = y_pred.size(1)

    dice_coeff = 0
    if torch.cuda.is_available():
        intersection = torch.cuda.FloatTensor(y_pred.size(0), classes).fill_(0)
        union = torch.cuda.FloatTensor(y_pred.size(0), classes).fill_(0)
    else:
        intersection = torch.zeros(y_pred.size(0), classes)
        union = torch.zeros(y_pred.size(0), classes)
    if isinstance(y_pred, torch.autograd.Variable):
        intersection = torch.autograd.Variable(intersection)
        union = torch.autograd.Variable(union)
    for i in range(classes):

        # Convert to binary values
        y_pred_b = (y_pred == i)
        y_true_b = (y_true == i)

        y_pred_f = y_pred_b.contiguous().view(y_pred.size(0), -1).float()
        y_true_f = y_true_b.contiguous().view(y_true.size(0), -1).float()

        s1 = y_true_f
        s2 = y_pred_f

        # Calculate dice score
        intersection[:,i] = 2. * torch.sum(s1 * s2, dim=1)
        union[:,i] = torch.sum(s1, dim=1) + torch.sum(s2, dim=1)
        dice_coeff += (2. * torch.sum(s1 * s2, dim=1)) / \
                      (epsilon + torch.sum(s1, dim=1) + torch.sum(s2, dim=1))

    if reduce:
        return torch.mean(torch.sum(intersection, dim=0) /
                          (epsilon+torch.sum(union, dim=0)))
    else:
        return intersection, union


# def dice_coefficient_orig(y_pred, y_true, epsilon=1e-5):
#     """Original version but multiplying probs instead of 0-1 variables"""
#
#     y_pred = nn.Softmax(dim=1)(y_pred)
#
#     dice_coeff = 0
#     for i in range(y_pred.size(1)):
#
#         y_pred_b = y_pred[:,i,:,:,:]
#         y_true_b = y_true == i
#
#         y_pred_f = y_pred_b.contiguous().view(y_pred.size(0), -1)
#         y_true_f = y_true_b.contiguous().view(y_true.size(0), -1).float()
#
#         s1 = y_true_f
#         s2 = y_pred_f
#
#         dice_coeff += (2. * torch.sum(s1 * s2, dim=1)) / \
#                       (epsilon + torch.sum(s1, dim=1) + torch.sum(s2, dim=1))
#
#     dice_coeff /= float(y_pred.size(1))
#
#     return dice_coeff.mean()


# def dice_coefficient_onehot(y_pred, y_true, epsilon=1e-5, reduce=True):
#     """Reimplementation with matrix operations - with onehot encoding
#        of y_true"""
#
#     y_pred = nn.Softmax(dim=1)(y_pred)
#
#     y_pred_f = y_pred.view(y_pred.size(0), y_pred.size(1), -1)
#     y_true_f = y_true.view(y_true.size(0), y_true.size(1), -1)
#
#     intersection = torch.sum(y_true_f * y_pred_f, dim=2)
#     coeff = 2./y_pred.shape[1] * torch.sum(
#         intersection / (epsilon +
#                         torch.sum(y_true_f, dim=2) +
#                         torch.sum(y_pred_f, dim=2)),
#         dim=1)
#     return coeff.mean()


def dice_coefficient(y_pred, y_true, valid=None, reduce=True, epsilon=1e-5):
    """Reimplementation with matrix operations - directly on y_true class
       labels"""

    y_pred = nn.Softmax(dim=1)(y_pred)

    mask = None
    if valid is not None:
        mask = get_mask((y_true.size(0), y_true.size(-3), y_true.size(-2), y_true.size(-1)), valid)

    all_classes = torch.autograd.Variable(
        torch.LongTensor(np.arange(y_pred.size(1))))
    if torch.cuda.is_available():
        all_classes = all_classes.cuda()
    intersections = []
    unions = []
    for i in range(y_pred.shape[0]):

        if mask is not None:
            y_pred_f = y_pred[i][mask[i]].view(y_pred.size(1), -1)
            y_true_f = y_true[i][mask[i]].view(-1)
        else:
            y_pred_f = y_pred[i].view(y_pred.size(1), -1)
            y_true_f = y_true[i].view(-1)

        if len(y_true_f.shape) > 0:
            # Dynamically create one-hot encoding
            class_at_voxel = (all_classes.view(-1, 1) == y_true_f).float()
            intersection = torch.sum(class_at_voxel * y_pred_f,
                                     dim=1)
            intersections.append(2*intersection)
            unions.append(torch.sum(class_at_voxel, dim=1) +
                          torch.sum(y_pred_f, dim=1))

    if len(intersections) > 0:
        intersections = torch.stack(intersections)
        unions = torch.stack(unions)

    if reduce:
        return (torch.mean(torch.sum(intersections, dim=0) /
                           torch.sum(unions, dim=0)))
    else:
        return intersections, unions


def dice_coefficient_loss(y_pred, y_true, valid=None, reduce=True, epsilon=1e-5):
    if reduce:
        return -dice_coefficient(y_pred, y_true, valid, reduce, epsilon)
    else:
        numerator, denominator = dice_coefficient(y_pred, y_true, valid, reduce, epsilon)
        return -numerator, denominator


def cross_entropy_loss(y_pred, y_true, valid=None, reduce=True):

    # Reshape into 2D image, which pytorch can handle
    y_true_f = y_true.view(y_true.size(0), y_true.size(2), -1)
    y_pred_f = y_pred.view(y_pred.size(0), y_pred.size(1), y_pred.size(2), -1)

    loss_per_voxel = torch.nn.functional.cross_entropy(
        y_pred_f, y_true_f, reduce=False).view(y_true.shape).squeeze()

    if valid is not None:
        mask = get_mask(loss_per_voxel.shape, valid)

        if reduce:
            return loss_per_voxel[mask].mean()
        else:
            loss_per_voxel_sums = []
            loss_per_voxel_norm_consts = []
            for i in range(y_pred.shape[0]):
                loss_per_voxel_masked = loss_per_voxel[i][mask[i]]
                if len(loss_per_voxel_masked.shape) > 0:
                    loss_per_voxel_sums.append(torch.sum(loss_per_voxel_masked))
                    loss_per_voxel_norm_consts.append(torch.LongTensor([loss_per_voxel_masked.shape[0]]))
            return (torch.cat(loss_per_voxel_sums),
                    torch.cat(loss_per_voxel_norm_consts))
    else:
        if reduce:
            return loss_per_voxel.view(-1).mean()
        else:
            return (torch.sum(loss_per_voxel, dim=1),
                    torch.LongTensor([loss_per_voxel.size(0)]).repeat(loss_per_voxel.shape[0]))


def get_mask(image_shape, index):
    if torch.cuda.is_available():
        mask = torch.cuda.ByteTensor(*image_shape).fill_(0)
    else:
        mask = torch.zeros(image_shape).byte()

    for i in range(index.shape[0]):
        if ((index[i, 1, :] - index[i, 0, :]) > 0).all():
            mask[i,
                 index[i, 0, 0]:index[i, 1, 0],
                 index[i, 0, 1]:index[i, 1, 1],
                 index[i, 0, 2]:index[i, 1, 2]] = 1
    return mask


def infer(model, loader, loss_function):
    model.eval()
    losses_numerator = []
    losses_denominator = []
    out_images = []
    for i in range(len(loader.dataset.unpadded_data_shape)):
        out_images.append(np.full(loader.dataset.unpadded_data_shape[i], -1))
    for i, (data, target, img_index, patch_index, valid) in enumerate(loader):
        if torch.cuda.is_available():
            data, target = data.cuda(), target.cuda()
        x = torch.autograd.Variable(data)
        y = torch.autograd.Variable(target)
        out = model(x)

        _, out_predict = torch.max(out, 1)
        mask = get_mask(out_predict.shape, valid)
        patch_index = patch_index.cpu().numpy()
        for j in range(out.size(0)):
            out_predict_masked = out_predict[j][mask[j]]
            patch_start = patch_index[j,0] + valid[j,0]
            patch_end = patch_start + (valid[j,1]-valid[j,0])
            if (patch_end-patch_start > 0).all():
                out_images[img_index[j]][patch_start[0]:patch_end[0],
                                         patch_start[1]:patch_end[1],
                                         patch_start[2]:patch_end[2]] = out_predict_masked.view((valid[j,1] - valid[j,0]).tolist()).data.cpu().numpy()

        numerator, denominator = loss_function(out, y, valid=valid, reduce=False)
        try:
            numerator = numerator.data
            denominator = denominator.data
        except:
            pass
        losses_numerator.append(numerator.cpu().numpy())
        losses_denominator.append(denominator.cpu().numpy())

        # print(np.mean(np.sum(losses_numerator[-1], axis=0)/np.sum(losses_denominator[-1], axis=0)), loss_function(out, y, valid).data.cpu().numpy())

    # Check that entire image was filled in
    for out_image in out_images:
        assert not (out_image == -1).any()

    losses_numerator = np.concatenate(losses_numerator)
    losses_denominator = np.concatenate(losses_denominator)
    loss = np.mean(np.sum(losses_numerator, axis=0) / np.sum(losses_denominator, axis=0))
    return out_images, loss


def main(args):

    torch.backends.cudnn.benchmark = True

    train_filter = ["1000_3",
                    "1001_3",
                    "1002_3",
                    "1006_3",
                    "1007_3",
                    "1008_3",
                    "1009_3",
                    "1010_3",
                    "1011_3",
                    "1012_3",
                    "1013_3",
                    "1014_3"
                    ]
    validation_filter = ["1015_3",
                         "1017_3",
                         "1036_3"
                         ]
    test_filter = ["1003_3",
                   "1004_3",
                   "1005_3",
                   "1018_3",
                   "1019_3",
                   "1023_3",
                   "1024_3",
                   "1025_3",
                   "1038_3",
                   "1039_3",
                   "1101_3",
                   "1104_3",
                   "1107_3",
                   "1110_3",
                   "1113_3",
                   "1116_3",
                   "1119_3",
                   "1122_3",
                   "1125_3",
                   "1128_3"]

    # Check that sets are non-overlapping
    assert len(set(validation_filter).intersection(train_filter)) == 0
    assert len(set(test_filter).intersection(train_filter)) == 0

    if args.mode == 'train':
        train_set = MRISegmentation(args.data_filename,
                                    patch_shape=args.patch_size,
                                    filter=train_filter,
                                    log10_signal=args.log10_signal)
        train_loader = torch.utils.data.DataLoader(train_set,
                                                   batch_size=args.batch_size,
                                                   shuffle=True,
                                                   num_workers=0,
                                                   pin_memory=False,
                                                   drop_last=True)
        np.set_printoptions(threshold=np.nan)
        print(np.unique(train_set.labels[0]))

    if args.mode in ['train', 'validate']:
        validation_set = MRISegmentation(args.data_filename,
                                         patch_shape=args.patch_size,
                                         filter=validation_filter,
<<<<<<< HEAD
                                         randomize_patch_offsets=False)
=======
                                         log10_signal=args.log10_signal)
>>>>>>> 598bde9c
        validation_loader = torch.utils.data.DataLoader(validation_set,
                                                        batch_size=args.batch_size,
                                                        shuffle=False,
                                                        num_workers=0,
                                                        pin_memory=False,
                                                        drop_last=False)

    if args.mode == 'test':
        test_set = MRISegmentation(args.data_filename,
                                   patch_shape=args.patch_size,
                                   filter=test_filter,
<<<<<<< HEAD
                                   randomize_patch_offsets=False)
=======
                                   log10_signal=args.log10_signal)
>>>>>>> 598bde9c
        test_loader = torch.utils.data.DataLoader(test_set,
                                                  batch_size=args.batch_size,
                                                  shuffle=False,
                                                  num_workers=0,
                                                  pin_memory=False,
                                                  drop_last=False)


    output_size = 135
    model = Model(output_size=output_size)
    if torch.cuda.is_available():
        model.cuda()

    print("The model contains {} parameters".format(
        sum(p.numel() for p in model.parameters() if p.requires_grad)))

    optimizer = torch.optim.Adam(model.parameters(), lr=1e-3)

    loss_function = None
    if args.loss == "dice":
        loss_function = dice_coefficient_loss
    elif args.loss == "cross_entropy":
        loss_function = cross_entropy_loss

    epoch_start_index = 0
    if args.mode == 'train':

        for epoch in range(epoch_start_index, args.training_epochs):

            for batch_idx, (data, target, img_index, patch_index, valid) in enumerate(train_loader):

                model.train()
                if torch.cuda.is_available():
                    data, target = data.cuda(), target.cuda()

                x, y = torch.autograd.Variable(data), torch.autograd.Variable(target)

                optimizer.zero_grad()
                out = model(x)

                # # Compare dice implementations
                # print("dice original impl: ",
                #       dice_coefficient_orig(out, y).data.cpu().numpy())
                # print("dice original impl - binary: ",
                #       dice_coefficient_orig_binary(out, y).data.cpu().numpy())
                # print("dice new impl - on class label: ",
                #       dice_coefficient(out, y).data.cpu().numpy())

                time_start = time.perf_counter()
                loss = loss_function(out, y)

                loss.backward()
                optimizer.step()

                binary_dice_acc = dice_coefficient_orig_binary(out, y, y_pred_is_dist=True).data[0]

                print("[{}:{}/{}] loss={:.4} acc={:.4} time={:.2}".format(
                    epoch, batch_idx, len(train_loader),
                    float(loss.data[0]), binary_dice_acc,
                    time.perf_counter() - time_start))

            validation_ys, validation_loss = infer(model,
                                                   validation_loader,
                                                   loss_function)

            # Calculate binary dice score on predicted images
            numerators = []
            denominators = []
            for i in range(len(validation_set.data)):
                y_true = torch.LongTensor(validation_set.get_original(i))
                y_pred = torch.LongTensor(validation_ys[i])
                if torch.cuda.is_available():
                    y_true = y_true.cuda()
                    y_pred = y_pred.cuda()
                numerator, denominator = dice_coefficient_orig_binary(
                    y_pred.unsqueeze(0),
                    y_true.unsqueeze(0),
                    classes=output_size,
                    reduce=False)
                numerators.append(numerator)
                denominators.append(denominator)
            numerators = torch.cat(numerators)
            denominators = torch.cat(denominators)
            validation_binary_dice_acc = torch.mean(
                torch.sum(numerators, dim=0) /
                (torch.sum(denominators, dim=0)))

            print('VALIDATION SET [{}:{}/{}] loss={:.4} acc={:.2}'.format(
                epoch, len(train_loader)-1, len(train_loader),
                validation_loss, validation_binary_dice_acc))

            # Adjust patch indices at end of each epoch
            train_set.initialize_patch_indices()



if __name__ == '__main__':

    import argparse

    parser = argparse.ArgumentParser()

    parser.add_argument("--data-filename", required=True,
                        help="The name of the data file.")
    parser.add_argument("--patch-size", default=64, type=int,
                        help="Size of patches (default: %(default)s)")
    parser.add_argument("--loss", choices=['dice', 'dice_onehot', 'cross_entropy'],
                        default="cross_entropy",
                        help="Which loss function to use(default: %(default)s)")
    parser.add_argument("--mode", choices=['train', 'test', 'validate'],
                        default="train",
                        help="Mode of operation (default: %(default)s)")
    parser.add_argument("--training-epochs", default=100, type=int,
                        help="Which model definition to use")
    parser.add_argument("--randomize-orientation", action="store_true", default=False,
                        help="Whether to randomize the orientation of the structural input during training (default: %(default)s)")
    parser.add_argument("--batch-size", default=2, type=int,
                        help="Size of mini batches to use per iteration, can be accumulated via argument batchsize_multiplier (default: %(default)s)")
    parser.add_argument("--log10_signal", action="store_true", default=False,
                        help="Whether to logarithmize the MIR scan signal (default: %(default)s)")

    args = parser.parse_args()

    print("# Options")
    for key, value in sorted(vars(args).items()):
        print(key, "=", value)

    main(args=args)

<|MERGE_RESOLUTION|>--- conflicted
+++ resolved
@@ -375,11 +375,8 @@
         validation_set = MRISegmentation(args.data_filename,
                                          patch_shape=args.patch_size,
                                          filter=validation_filter,
-<<<<<<< HEAD
-                                         randomize_patch_offsets=False)
-=======
+                                         randomize_patch_offsets=False,
                                          log10_signal=args.log10_signal)
->>>>>>> 598bde9c
         validation_loader = torch.utils.data.DataLoader(validation_set,
                                                         batch_size=args.batch_size,
                                                         shuffle=False,
@@ -391,11 +388,8 @@
         test_set = MRISegmentation(args.data_filename,
                                    patch_shape=args.patch_size,
                                    filter=test_filter,
-<<<<<<< HEAD
-                                   randomize_patch_offsets=False)
-=======
+                                   randomize_patch_offsets=False,
                                    log10_signal=args.log10_signal)
->>>>>>> 598bde9c
         test_loader = torch.utils.data.DataLoader(test_set,
                                                   batch_size=args.batch_size,
                                                   shuffle=False,
